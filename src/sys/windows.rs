use std::ffi::c_void;
use std::fmt::Display;
use std::sync::Arc;
use raw_window_handle::{RawDisplayHandle, RawWindowHandle};
use send_cells::send_cell::SendCell;
use windows::core::{w, HSTRING, PCWSTR};
use windows::Win32::Foundation::{GetLastError, HINSTANCE, HSTR, HWND, LPARAM, LRESULT, WPARAM};
use windows::Win32::Graphics::Gdi::{COLOR_WINDOW, HBRUSH};
use windows::Win32::System::LibraryLoader::GetModuleHandleW;
<<<<<<< HEAD
use windows::Win32::UI::WindowsAndMessaging::{CreateWindowExW, DefWindowProcW, DispatchMessageW, GetMessageW, LoadCursorW, PeekMessageW, PostThreadMessageW, RegisterClassExW, ShowWindow, TranslateMessage, HMENU, IDC_ARROW, MSG, PM_NOREMOVE, SW_SHOWNORMAL, WINDOW_EX_STYLE, WM_USER, WNDCLASSEXW, WS_OVERLAPPEDWINDOW};
=======
use windows::Win32::UI::WindowsAndMessaging::{CreateWindowExW, DefWindowProcW, DispatchMessageW, GetMessageW, LoadCursorW, PostThreadMessageW, RegisterClassExW, ShowWindow, TranslateMessage, HMENU, IDC_ARROW, MSG, SW_SHOWNORMAL, WINDOW_EX_STYLE, WM_USER, WNDCLASSEXW, WS_OVERLAPPEDWINDOW};
>>>>>>> 2af60cbc
use crate::coordinates::{Position, Size};
const WM_RUN_FUNCTION: u32 = WM_USER;

#[derive(Debug)]
pub struct FullscreenError;

impl Display for FullscreenError {
    fn fmt(&self, f: &mut std::fmt::Formatter) -> Result<(), std::fmt::Error> {
        write!(f, "FullscreenError")
    }
}
impl std::error::Error for FullscreenError {}

fn main_thread_id() -> u32 {
    static mut MAIN_THREAD_ID: u32 = 0;
    #[used]
    #[allow(non_upper_case_globals)]
    #[link_section = ".CRT$XCU"]
    static INIT_MAIN_THREAD_ID: unsafe fn() = {
        unsafe fn initer() {
            MAIN_THREAD_ID = windows::Win32::System::Threading::GetCurrentThreadId();
        }
        initer
    };

    unsafe { MAIN_THREAD_ID }
}


pub fn is_main_thread() -> bool {
    //windows does not have a clear concept of a main thread but allows any thread to be in charge
    //of a window.  However for compatibility we project a 'main thread-like' concept onto windows
    let current_id = unsafe { windows::Win32::System::Threading::GetCurrentThreadId() };
    current_id == main_thread_id()
}

struct WinClosure(Box<dyn FnOnce() + Send + 'static>);



pub fn run_main_thread<F: FnOnce() -> () + Send + 'static>(closure: F) {
    //need to create a message queue first
    let mut message = MSG::default();
    _ = unsafe{PeekMessageW(&mut message, HWND::default(), WM_USER, WM_USER, PM_NOREMOVE)}; //create a message queue
    //we don't care about the return value of PeekMessageW, it simply tells us if messages are available or not

    //now the queue is available so subsequent calls to PostMessageW will work
    closure(); //I think it's ok to run inline on windows?
    let all_hwnd = HWND::default();
    loop {
        logwise::warn_sync!("will getMessageW");
        let message_ret = unsafe{GetMessageW(&mut message, all_hwnd, 0, 0)};
<<<<<<< HEAD
        println!("got message {:?}",message);
=======
        logwise::warn_sync!("got messageW");

>>>>>>> 2af60cbc
        if message_ret.0 == 0 {
            break;
        }
        else if message_ret.0 == -1 {
            panic!("GetMessageW failed");
        }
        match message.message {
            WM_RUN_FUNCTION => {
                let as_usize = message.wParam.0;
                let winclosure = unsafe{Box::from_raw(as_usize as *mut WinClosure)};
                winclosure.0();
            }
            _ => {
                unsafe {
                    //ms code seems to ignore this return value in practice
                    //see https://learn.microsoft.com/en-us/windows/win32/api/winuser/nf-winuser-getmessage
                    _ = TranslateMessage(&mut message);
                    DispatchMessageW(&mut message);
                }
            }
        }

    }
}

<<<<<<< HEAD
pub fn on_main_thread<F: FnOnce() + Send + 'static>(closure: F) {
    let boxed_closure = Box::new(WinClosure(Box::new(closure)));
=======
pub fn on_main_thread<F: FnOnce() + Send>(closure: F) {
    let boxed_closure = Box::new(closure) as Box<dyn FnOnce() + Send>;
>>>>>>> 2af60cbc
    let closure_ptr = Box::into_raw(boxed_closure) as *mut ();
    let as_usize = closure_ptr as usize;
    unsafe { PostThreadMessageW(main_thread_id(), WM_RUN_FUNCTION, WPARAM(as_usize), LPARAM(0)) }.expect("PostThreadMessageW failed");
}

pub struct Window {
    hwnd: SendCell<HWND>,
}

unsafe impl Send for Window {}
unsafe impl Sync for Window {}

extern "system" fn window_proc(hwnd: HWND, msg: u32, w_param: WPARAM, l_param: LPARAM) -> LRESULT {
    eprintln!("got msg hwnd {hwnd:?} msg {msg} w_param {w_param:?} l_param {l_param:?}");
    match msg {
<<<<<<< HEAD
=======
        msg if msg == WM_RUN_FUNCTION => {
            let closure = l_param.0 as *mut Box<dyn FnOnce() + Send>;
            let closure = unsafe{Box::from_raw(closure)};
            closure();
            LRESULT(0)
        }
>>>>>>> 2af60cbc
        _ => {
            unsafe{DefWindowProcW(hwnd,msg,w_param, l_param)}
        }
    }
}

impl Window {
    pub async fn new(position: Position, size: Size, title: String) -> Self {
        let window = crate::application::on_main_thread(move || {

            let instance = unsafe{GetModuleHandleW(PCWSTR::null())}.expect("Can't get module");
            let cursor = unsafe{LoadCursorW(HINSTANCE::default(), IDC_ARROW)}.expect("Can't load cursor");
            let winstr: HSTRING = title.into();
            let class_name = w!("raw_input_debug_window");
            let window_class = WNDCLASSEXW {
                cbSize: std::mem::size_of::<WNDCLASSEXW>() as u32,
                style: Default::default(),
                lpfnWndProc: Some(window_proc),
                cbClsExtra: 0,
                cbWndExtra: 0,
                hInstance: instance.into(),
                hIcon: Default::default(),
                hCursor: cursor,
                hbrBackground: HBRUSH(COLOR_WINDOW.0 as usize as *mut c_void),
                lpszMenuName: PCWSTR::null(),
                lpszClassName: class_name,
                hIconSm: Default::default(),
            };
            let r = unsafe{RegisterClassExW(&window_class)};
            assert_ne!(r, 0, "failed to register window class: {:?}",unsafe{GetLastError()});

            let window = unsafe{CreateWindowExW(WINDOW_EX_STYLE(0), //style
                                   class_name,
                                   &winstr,
                                   WS_OVERLAPPEDWINDOW,
                                   position.x() as i32, position.y() as i32, //position
                                   size.width() as i32, size.height() as i32, //size
                                   HWND(std::ptr::null_mut()), //parent
                                   HMENU(std::ptr::null_mut()), //menu
                                   instance, //instance
                                   None,

            )}.expect("failed to create window");
            unsafe{_ = ShowWindow(window, SW_SHOWNORMAL)};
<<<<<<< HEAD
            SendCell::new(window)
=======
            todo!()
            //SendCell::new(window)
>>>>>>> 2af60cbc
        }).await;

        Window {
            hwnd: window,
        }

    }

    pub async fn default() -> Self {
        Self::new(Position::new(0.0, 0.0), Size::new(800.0, 600.0), "app_window".to_string()).await
    }

    pub async fn fullscreen(_title: String) -> Result<Self, FullscreenError> {
        todo!()
    }

    pub async fn surface(&self) -> crate::surface::Surface {
        todo!()
    }
}

impl Drop for Window {
    fn drop(&mut self) {
        todo!()
    }
}

pub struct Surface {
    imp: *mut c_void,
    update_size: Option<Arc<dyn Fn(Size)>>,
}

unsafe impl Send for Surface {}
unsafe impl Sync for Surface {}

impl Surface {
    pub async fn size(&self) -> Size {
        todo!()
    }

    pub fn raw_window_handle(&self) -> RawWindowHandle {
        todo!()
    }

    pub fn raw_display_handle(&self) -> RawDisplayHandle {
        todo!()
    }

    pub fn size_update<F: Fn(Size) -> () + Send + 'static>(&mut self, _update: F) {
        todo!()
    }
}

impl Drop for Surface {
    fn drop(&mut self) {
        todo!()
    }
}<|MERGE_RESOLUTION|>--- conflicted
+++ resolved
@@ -7,11 +7,7 @@
 use windows::Win32::Foundation::{GetLastError, HINSTANCE, HSTR, HWND, LPARAM, LRESULT, WPARAM};
 use windows::Win32::Graphics::Gdi::{COLOR_WINDOW, HBRUSH};
 use windows::Win32::System::LibraryLoader::GetModuleHandleW;
-<<<<<<< HEAD
 use windows::Win32::UI::WindowsAndMessaging::{CreateWindowExW, DefWindowProcW, DispatchMessageW, GetMessageW, LoadCursorW, PeekMessageW, PostThreadMessageW, RegisterClassExW, ShowWindow, TranslateMessage, HMENU, IDC_ARROW, MSG, PM_NOREMOVE, SW_SHOWNORMAL, WINDOW_EX_STYLE, WM_USER, WNDCLASSEXW, WS_OVERLAPPEDWINDOW};
-=======
-use windows::Win32::UI::WindowsAndMessaging::{CreateWindowExW, DefWindowProcW, DispatchMessageW, GetMessageW, LoadCursorW, PostThreadMessageW, RegisterClassExW, ShowWindow, TranslateMessage, HMENU, IDC_ARROW, MSG, SW_SHOWNORMAL, WINDOW_EX_STYLE, WM_USER, WNDCLASSEXW, WS_OVERLAPPEDWINDOW};
->>>>>>> 2af60cbc
 use crate::coordinates::{Position, Size};
 const WM_RUN_FUNCTION: u32 = WM_USER;
 
@@ -55,7 +51,7 @@
 pub fn run_main_thread<F: FnOnce() -> () + Send + 'static>(closure: F) {
     //need to create a message queue first
     let mut message = MSG::default();
-    _ = unsafe{PeekMessageW(&mut message, HWND::default(), WM_USER, WM_USER, PM_NOREMOVE)}; //create a message queue
+    _ = unsafe { PeekMessageW(&mut message, HWND::default(), WM_USER, WM_USER, PM_NOREMOVE) }; //create a message queue
     //we don't care about the return value of PeekMessageW, it simply tells us if messages are available or not
 
     //now the queue is available so subsequent calls to PostMessageW will work
@@ -63,23 +59,16 @@
     let all_hwnd = HWND::default();
     loop {
         logwise::warn_sync!("will getMessageW");
-        let message_ret = unsafe{GetMessageW(&mut message, all_hwnd, 0, 0)};
-<<<<<<< HEAD
-        println!("got message {:?}",message);
-=======
-        logwise::warn_sync!("got messageW");
-
->>>>>>> 2af60cbc
+        let message_ret = unsafe { GetMessageW(&mut message, all_hwnd, 0, 0) };
         if message_ret.0 == 0 {
             break;
-        }
-        else if message_ret.0 == -1 {
+        } else if message_ret.0 == -1 {
             panic!("GetMessageW failed");
         }
         match message.message {
             WM_RUN_FUNCTION => {
                 let as_usize = message.wParam.0;
-                let winclosure = unsafe{Box::from_raw(as_usize as *mut WinClosure)};
+                let winclosure = unsafe { Box::from_raw(as_usize as *mut WinClosure) };
                 winclosure.0();
             }
             _ => {
@@ -91,17 +80,11 @@
                 }
             }
         }
-
-    }
-}
-
-<<<<<<< HEAD
+    }
+}
+
 pub fn on_main_thread<F: FnOnce() + Send + 'static>(closure: F) {
     let boxed_closure = Box::new(WinClosure(Box::new(closure)));
-=======
-pub fn on_main_thread<F: FnOnce() + Send>(closure: F) {
-    let boxed_closure = Box::new(closure) as Box<dyn FnOnce() + Send>;
->>>>>>> 2af60cbc
     let closure_ptr = Box::into_raw(boxed_closure) as *mut ();
     let as_usize = closure_ptr as usize;
     unsafe { PostThreadMessageW(main_thread_id(), WM_RUN_FUNCTION, WPARAM(as_usize), LPARAM(0)) }.expect("PostThreadMessageW failed");
@@ -117,15 +100,6 @@
 extern "system" fn window_proc(hwnd: HWND, msg: u32, w_param: WPARAM, l_param: LPARAM) -> LRESULT {
     eprintln!("got msg hwnd {hwnd:?} msg {msg} w_param {w_param:?} l_param {l_param:?}");
     match msg {
-<<<<<<< HEAD
-=======
-        msg if msg == WM_RUN_FUNCTION => {
-            let closure = l_param.0 as *mut Box<dyn FnOnce() + Send>;
-            let closure = unsafe{Box::from_raw(closure)};
-            closure();
-            LRESULT(0)
-        }
->>>>>>> 2af60cbc
         _ => {
             unsafe{DefWindowProcW(hwnd,msg,w_param, l_param)}
         }
@@ -170,12 +144,7 @@
 
             )}.expect("failed to create window");
             unsafe{_ = ShowWindow(window, SW_SHOWNORMAL)};
-<<<<<<< HEAD
             SendCell::new(window)
-=======
-            todo!()
-            //SendCell::new(window)
->>>>>>> 2af60cbc
         }).await;
 
         Window {
