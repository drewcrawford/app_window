[package]
name = "app_window"
version = "0.2.1"
edition = "2024"
authors = ["Drew Crawford <drew@sealedabstract.com>"]
description = "Cross-platform window library"
repository = "https://github.com/drewcrawford/app_window"
homepage = "https://sealedabstract.com/code/app_window"
license = "MPL-2.0"
keywords = ["window", "windowing", "input", "keyboard", "mouse"]
categories = ["gui", "os", "wasm", "hardware-support"]
exclude = [".*"]
<<<<<<< HEAD
rust-version = "1.88.0"
=======
rust-version = "1.85.1"


#[lib]

[[example]]
name = "gpu"
required-features = ["wgpu"]
>>>>>>> 1f7cc779

[features]
logwise_internal = []


[dependencies]
atomic_float = "1.1.0"
raw-window-handle = "0.6.2"
logwise = "0.3"
thiserror = "2.0.15"
some_executor = "0.6.1"
continue = "0.1.1"
send_cells = "0.2.0"

[dev-dependencies]
# needed for gpu example
wgpu = "26.0.1"
ampsc = "0.2.0"
test_executors = "0.3.5" # gpu example

# needed for submit_to_main_thread_benchmark
futures = "0.3"

# macos
[target.'cfg(target_os = "macos")'.dependencies]
swift-rs = "1.0.7"



[target.'cfg(target_os = "macos")'.build-dependencies]
swift-rs = { version = "1.0.7", features = ["build"] }

# wasm32
[target.'cfg(target_arch="wasm32")'.dependencies]
web-sys = { version = "0.3.76", features=["CssStyleDeclaration","HtmlCanvasElement","KeyboardEvent","Window","Document","MouseEvent","WheelEvent"] }
wasm-bindgen = "0.2.99"
wasm_thread = "0.3.3"
wasm-bindgen-futures = "0.4.49"
continue_stream = "0.1.0"
web-time = "1"


[target.'cfg(target_arch="wasm32")'.dev-dependencies]
console_error_panic_hook = "0.1.7"
wasm_thread = "0.3.3"
wasm-bindgen-test = "0.3"
web-time = "1.1"


# windows

[target.'cfg(target_os="windows")'.dependencies]
windows = { version = "0.61.3", features=[
    "Win32_System_Threading",
    "Win32_UI_WindowsAndMessaging",
    "Win32_Graphics_Gdi",
    "Win32_System_LibraryLoader",
    "Win32_UI_HiDpi",
    "Win32_Foundation",
    "Win32_UI_Input_KeyboardAndMouse",
] }

# linux
[target.'cfg(target_os="linux")'.dependencies]
libc = "0.2.175"
wayland-client = "0.31.11"
wayland-backend = {version = "0.3.7", features=["client_system"]}
wayland-protocols = {version = "0.32.9", features = ["client"]}
wayland-cursor = "0.31.11"
memmap2 = "0.9.7"
io-uring = "0.7.9"
zune-png = "0.4.10"
# probably at some point this will be a global requirement,
# for now we only NEED it to advertise decorations on linux
accesskit = "0.21.0"
accesskit_unix = "0.17.0"
# input dependencies
tempfile = "3.21.0"
atspi = {version = "0.28.0", features=[]}
ampsc = "0.2.0"


[[example]]
name = "gpu"

[[test]]
name = "executor_bug_test"
path = "tests/executor_bug_test.rs"
harness = false

[[test]]
name = "wasm_main_closure_execution_test"
path = "tests/wasm_main_closure_execution_test.rs"
harness = false

[[test]]
name = "submit_to_main_thread_benchmark"
path = "tests/submit_to_main_thread_benchmark.rs"
harness = false

[[test]]
name = "platform_coalesced_mouse_test"
path = "tests/platform_coalesced_mouse_test.rs"
harness = false
[[test]]
name = "platform_coalesced_keyboard_test"
path = "tests/platform_coalesced_keyboard_test.rs"
harness = false

[patch.crates-io]
#send_cells = { path = "../send_cells" }
#some_executor = { path = "../some_executor" }
#logwise = { path = "../logwise" }
#test_executors = { path = "../test_executors" }<|MERGE_RESOLUTION|>--- conflicted
+++ resolved
@@ -10,18 +10,9 @@
 keywords = ["window", "windowing", "input", "keyboard", "mouse"]
 categories = ["gui", "os", "wasm", "hardware-support"]
 exclude = [".*"]
-<<<<<<< HEAD
 rust-version = "1.88.0"
-=======
-rust-version = "1.85.1"
-
 
 #[lib]
-
-[[example]]
-name = "gpu"
-required-features = ["wgpu"]
->>>>>>> 1f7cc779
 
 [features]
 logwise_internal = []
